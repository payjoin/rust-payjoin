--- conflicted
+++ resolved
@@ -708,14 +708,8 @@
     #[test]
     fn receiver_ser_de_roundtrip() -> Result<(), serde_json::Error> {
         let session = Receiver { context: SHARED_CONTEXT.clone() };
-<<<<<<< HEAD
-        // Verify key consistency through Value trait implementation
-        let key = <Receiver as Value>::key(&session);
-        assert_eq!(key.as_ref(), key.as_ref());
-=======
         let short_id = id(&session.context.s);
         assert_eq!(session.key().as_ref(), short_id.as_bytes());
->>>>>>> 3b23dcaf
         let serialized = serde_json::to_string(&session)?;
         let deserialized: Receiver = serde_json::from_str(&serialized)?;
         assert_eq!(session, deserialized);
